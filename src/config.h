--- conflicted
+++ resolved
@@ -55,12 +55,9 @@
 	static bool LogDebug();
 	static bool UpdateForce();
 	static UpdateHostEnum UpdateHost();
-<<<<<<< HEAD
-	static int DetectObsNdiForce();
-=======
 	static int UpdateLocalPort();
 	static bool UpdateLastCheckIgnore();
->>>>>>> daa67dee
+	static int DetectObsNdiForce();
 
 	Config *Load();
 	Config *Save();
