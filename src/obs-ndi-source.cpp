/*
obs-ndi
Copyright (C) 2016-2023 Stéphane Lepin <stephane.lepin@gmail.com>

This program is free software; you can redistribute it and/or modify
it under the terms of the GNU General Public License as published by
the Free Software Foundation; either version 2 of the License, or
(at your option) any later version.

This program is distributed in the hope that it will be useful,
but WITHOUT ANY WARRANTY; without even the implied warranty of
MERCHANTABILITY or FITNESS FOR A PARTICULAR PURPOSE.  See the
GNU General Public License for more details.

You should have received a copy of the GNU General Public License along
with this program. If not, see <https://www.gnu.org/licenses/>
*/

#ifdef _WIN32
#include <Windows.h>
#endif

#include <obs-module.h>
#include <util/platform.h>
#include <util/threading.h>
#include <chrono>
#include <thread>
#include <algorithm>

#include "obs-ndi.h"
#include "Config.h"

#define PROP_SOURCE "ndi_source_name"
#define PROP_BANDWIDTH "ndi_bw_mode"
#define PROP_HW_ACCEL "ndi_recv_hw_accel"
#define PROP_SYNC "ndi_sync"
#define PROP_FIX_ALPHA "ndi_fix_alpha_blending"
#define PROP_YUV_RANGE "yuv_range"
#define PROP_YUV_COLORSPACE "yuv_colorspace"
#define PROP_LATENCY "latency"
#define PROP_AUDIO "ndi_audio"

#define PROP_BW_HIGHEST 0
#define PROP_BW_LOWEST 1
#define PROP_BW_AUDIO_ONLY 2

// sync mode "Internal" got removed
#define PROP_SYNC_INTERNAL 0
#define PROP_SYNC_NDI_TIMESTAMP 1
#define PROP_SYNC_NDI_SOURCE_TIMECODE 2

#define PROP_YUV_RANGE_PARTIAL 1
#define PROP_YUV_RANGE_FULL 2

#define PROP_YUV_SPACE_BT601 1
#define PROP_YUV_SPACE_BT709 2

#define PROP_LATENCY_NORMAL 0
#define PROP_LATENCY_LOW 1
#define PROP_LATENCY_LOWEST 2

extern NDIlib_find_instance_t ndi_finder;

struct ndi_source {
	obs_source_t *source;
	NDIlib_recv_instance_t ndi_receiver;
	int sync_mode;
	video_range_type yuv_range;
	video_colorspace yuv_colorspace;
	pthread_t av_thread;
	bool running;
	NDIlib_tally_t tally;
	bool alpha_filter_enabled;
	bool audio_enabled;
	os_performance_token_t *perf_token;
};

static obs_source_t *find_filter_by_id(obs_source_t *context, const char *id)
{
	if (!context)
		return nullptr;

	struct search_context {
		const char *query;
		obs_source_t *result;
	};

	struct search_context filter_search = {};
	filter_search.query = id;
	filter_search.result = nullptr;

	obs_source_enum_filters(
		context,
		[](obs_source_t *, obs_source_t *filter, void *param) {
			struct search_context *filter_search =
				(struct search_context *)param;

			const char *id = obs_source_get_id(filter);
			if (strcmp(id, filter_search->query) == 0) {
				obs_source_get_ref(filter);
				filter_search->result = filter;
			}
		},
		&filter_search);

	return filter_search.result;
}

static speaker_layout channel_count_to_layout(int channels)
{
	switch (channels) {
	case 1:
		return SPEAKERS_MONO;
	case 2:
		return SPEAKERS_STEREO;
	case 3:
		return SPEAKERS_2POINT1;
	case 4:
#if LIBOBS_API_VER >= MAKE_SEMANTIC_VERSION(21, 0, 0)
		return SPEAKERS_4POINT0;
#else
		return SPEAKERS_QUAD;
#endif
	case 5:
		return SPEAKERS_4POINT1;
	case 6:
		return SPEAKERS_5POINT1;
	case 8:
		return SPEAKERS_7POINT1;
	default:
		return SPEAKERS_UNKNOWN;
	}
}

static video_colorspace prop_to_colorspace(int index)
{
	switch (index) {
	case PROP_YUV_SPACE_BT601:
		return VIDEO_CS_601;
	default:
	case PROP_YUV_SPACE_BT709:
		return VIDEO_CS_709;
	}
}

static video_range_type prop_to_range_type(int index)
{
	switch (index) {
	case PROP_YUV_RANGE_FULL:
		return VIDEO_RANGE_FULL;
	default:
	case PROP_YUV_RANGE_PARTIAL:
		return VIDEO_RANGE_PARTIAL;
	}
}

static obs_source_frame *blank_video_frame()
{
	obs_source_frame *frame =
		obs_source_frame_create(VIDEO_FORMAT_NONE, 0, 0);
	frame->timestamp = os_gettime_ns();
	return frame;
}

const char *ndi_source_getname(void *data)
{
	UNUSED_PARAMETER(data);
	return obs_module_text("NDIPlugin.NDISourceName");
}

obs_properties_t *ndi_source_getproperties(void *data)
{
	UNUSED_PARAMETER(data);

	obs_properties_t *props = obs_properties_create();
	obs_properties_set_flags(props, OBS_PROPERTIES_DEFER_UPDATE);

	obs_property_t *source_list = obs_properties_add_list(
		props, PROP_SOURCE,
		obs_module_text("NDIPlugin.SourceProps.SourceName"),
		OBS_COMBO_TYPE_EDITABLE, OBS_COMBO_FORMAT_STRING);

	uint32_t nbSources = 0;
	const NDIlib_source_t *sources =
		ndiLib->find_get_current_sources(ndi_finder, &nbSources);

	for (uint32_t i = 0; i < nbSources; ++i) {
		obs_property_list_add_string(source_list, sources[i].p_ndi_name,
					     sources[i].p_ndi_name);
	}

	obs_property_t *bw_modes = obs_properties_add_list(
		props, PROP_BANDWIDTH,
		obs_module_text("NDIPlugin.SourceProps.Bandwidth"),
		OBS_COMBO_TYPE_LIST, OBS_COMBO_FORMAT_INT);

	obs_property_list_add_int(bw_modes,
				  obs_module_text("NDIPlugin.BWMode.Highest"),
				  PROP_BW_HIGHEST);
	obs_property_list_add_int(bw_modes,
				  obs_module_text("NDIPlugin.BWMode.Lowest"),
				  PROP_BW_LOWEST);
	obs_property_list_add_int(bw_modes,
				  obs_module_text("NDIPlugin.BWMode.AudioOnly"),
				  PROP_BW_AUDIO_ONLY);

	obs_property_set_modified_callback(
		bw_modes, [](obs_properties_t *props, obs_property_t *property,
			     obs_data_t *settings) {
			UNUSED_PARAMETER(property);
			bool is_audio_only =
				(obs_data_get_int(settings, PROP_BANDWIDTH) ==
				 PROP_BW_AUDIO_ONLY);

			obs_property_t *yuv_range =
				obs_properties_get(props, PROP_YUV_RANGE);
			obs_property_t *yuv_colorspace =
				obs_properties_get(props, PROP_YUV_COLORSPACE);

			obs_property_set_visible(yuv_range, !is_audio_only);
			obs_property_set_visible(yuv_colorspace,
						 !is_audio_only);

			return true;
		});

	obs_property_t *sync_modes = obs_properties_add_list(
		props, PROP_SYNC, obs_module_text("NDIPlugin.SourceProps.Sync"),
		OBS_COMBO_TYPE_LIST, OBS_COMBO_FORMAT_INT);

	obs_property_list_add_int(
		sync_modes, obs_module_text("NDIPlugin.SyncMode.NDITimestamp"),
		PROP_SYNC_NDI_TIMESTAMP);
	obs_property_list_add_int(
		sync_modes,
		obs_module_text("NDIPlugin.SyncMode.NDISourceTimecode"),
		PROP_SYNC_NDI_SOURCE_TIMECODE);

	obs_properties_add_bool(
		props, PROP_HW_ACCEL,
		obs_module_text("NDIPlugin.SourceProps.HWAccel"));

	obs_properties_add_bool(
		props, PROP_FIX_ALPHA,
		obs_module_text("NDIPlugin.SourceProps.AlphaBlendingFix"));

	obs_property_t *yuv_ranges = obs_properties_add_list(
		props, PROP_YUV_RANGE,
		obs_module_text("NDIPlugin.SourceProps.ColorRange"),
		OBS_COMBO_TYPE_LIST, OBS_COMBO_FORMAT_INT);

	obs_property_list_add_int(
		yuv_ranges,
		obs_module_text("NDIPlugin.SourceProps.ColorRange.Partial"),
		PROP_YUV_RANGE_PARTIAL);
	obs_property_list_add_int(
		yuv_ranges,
		obs_module_text("NDIPlugin.SourceProps.ColorRange.Full"),
		PROP_YUV_RANGE_FULL);

	obs_property_t *yuv_spaces = obs_properties_add_list(
		props, PROP_YUV_COLORSPACE,
		obs_module_text("NDIPlugin.SourceProps.ColorSpace"),
		OBS_COMBO_TYPE_LIST, OBS_COMBO_FORMAT_INT);

	obs_property_list_add_int(yuv_spaces, "BT.709", PROP_YUV_SPACE_BT709);
	obs_property_list_add_int(yuv_spaces, "BT.601", PROP_YUV_SPACE_BT601);

	obs_property_t *latency_modes = obs_properties_add_list(
		props, PROP_LATENCY,
		obs_module_text("NDIPlugin.SourceProps.Latency"),
		OBS_COMBO_TYPE_LIST, OBS_COMBO_FORMAT_INT);

	obs_property_list_add_int(
		latency_modes,
		obs_module_text("NDIPlugin.SourceProps.Latency.Normal"),
		PROP_LATENCY_NORMAL);
	obs_property_list_add_int(
		latency_modes,
		obs_module_text("NDIPlugin.SourceProps.Latency.Low"),
		PROP_LATENCY_LOW);
	obs_property_list_add_int(
		latency_modes,
		obs_module_text("NDIPlugin.SourceProps.Latency.Lowest"),
		PROP_LATENCY_LOWEST);

	obs_properties_add_bool(props, PROP_AUDIO,
				obs_module_text("NDIPlugin.SourceProps.Audio"));

	obs_properties_add_button(props, "ndi_website", "NDI.NewTek.com",
				  [](obs_properties_t *pps,
				     obs_property_t *prop, void *private_data) {
					  UNUSED_PARAMETER(pps);
					  UNUSED_PARAMETER(prop);
					  UNUSED_PARAMETER(private_data);
#if defined(_WIN32)
					  ShellExecute(NULL, L"open",
						       L"http://ndi.newtek.com",
						       NULL, NULL,
						       SW_SHOWNORMAL);
#elif defined(__linux__) || defined(__APPLE__)
            (void)!system("open http://ndi.newtek.com");
#endif
					  return true;
				  });

	return props;
}

void ndi_source_getdefaults(obs_data_t *settings)
{
	obs_data_set_default_int(settings, PROP_BANDWIDTH, PROP_BW_HIGHEST);
	obs_data_set_default_int(settings, PROP_SYNC,
				 PROP_SYNC_NDI_SOURCE_TIMECODE);
	obs_data_set_default_int(settings, PROP_YUV_RANGE,
				 PROP_YUV_RANGE_PARTIAL);
	obs_data_set_default_int(settings, PROP_YUV_COLORSPACE,
				 PROP_YUV_SPACE_BT709);
	obs_data_set_default_int(settings, PROP_LATENCY, PROP_LATENCY_NORMAL);
	obs_data_set_default_bool(settings, PROP_AUDIO, true);
}

void *ndi_source_poll_audio_video(void *data)
{
	auto s = (struct ndi_source *)data;

	blog(LOG_INFO, "A/V thread for '%s' started",
	     obs_source_get_name(s->source));

	NDIlib_audio_frame_v3_t audio_frame;
	obs_source_audio obs_audio_frame = {};
	NDIlib_video_frame_v2_t video_frame;
	obs_source_frame obs_video_frame = {};

	if (s->perf_token) {
		os_end_high_performance(s->perf_token);
	}
	s->perf_token = os_request_high_performance("NDI Receiver Thread");

	NDIlib_frame_type_e frame_received = NDIlib_frame_type_none;
	while (s->running) {
		if (ndiLib->recv_get_no_connections(s->ndi_receiver) == 0) {
			std::this_thread::sleep_for(
				std::chrono::milliseconds(100));
			continue;
		}

		frame_received =
			ndiLib->recv_capture_v3(s->ndi_receiver, &video_frame,
						&audio_frame, nullptr, 100);

		if (frame_received == NDIlib_frame_type_audio) {
			if (s->audio_enabled) {
				const int channelCount =
					audio_frame.no_channels > 8
						? 8
						: audio_frame.no_channels;

				obs_audio_frame.speakers =
					channel_count_to_layout(channelCount);

				switch (s->sync_mode) {
				case PROP_SYNC_NDI_TIMESTAMP:
					obs_audio_frame.timestamp =
						(uint64_t)(audio_frame.timestamp *
							   100);
					break;

				case PROP_SYNC_NDI_SOURCE_TIMECODE:
					obs_audio_frame.timestamp =
						(uint64_t)(audio_frame.timecode *
							   100);
					break;
				}

				obs_audio_frame.samples_per_sec =
					audio_frame.sample_rate;
				obs_audio_frame.format =
					AUDIO_FORMAT_FLOAT_PLANAR;
				obs_audio_frame.frames = audio_frame.no_samples;

				for (int i = 0; i < channelCount; ++i) {
					obs_audio_frame.data[i] =
						(uint8_t *)audio_frame.p_data +
						i * audio_frame.channel_stride_in_bytes;
				}

				obs_source_output_audio(s->source,
							&obs_audio_frame);
			}
			ndiLib->recv_free_audio_v3(s->ndi_receiver,
						   &audio_frame);
		}

		if (frame_received == NDIlib_frame_type_video) {
			switch (video_frame.FourCC) {
			case NDIlib_FourCC_type_BGRA:
				obs_video_frame.format = VIDEO_FORMAT_BGRA;
				break;

			case NDIlib_FourCC_type_BGRX:
				obs_video_frame.format = VIDEO_FORMAT_BGRX;
				break;

			case NDIlib_FourCC_type_RGBA:
			case NDIlib_FourCC_type_RGBX:
				obs_video_frame.format = VIDEO_FORMAT_RGBA;
				break;

			case NDIlib_FourCC_type_UYVY:
			case NDIlib_FourCC_type_UYVA:
				obs_video_frame.format = VIDEO_FORMAT_UYVY;
				break;

			case NDIlib_FourCC_type_I420:
				obs_video_frame.format = VIDEO_FORMAT_I420;
				break;

			case NDIlib_FourCC_type_NV12:
				obs_video_frame.format = VIDEO_FORMAT_NV12;
				break;

			default:
				blog(LOG_INFO,
				     "warning: unsupported video pixel format: %d",
				     video_frame.FourCC);
				break;
			}

			switch (s->sync_mode) {
			case PROP_SYNC_NDI_TIMESTAMP:
				obs_video_frame.timestamp =
					(uint64_t)(video_frame.timestamp * 100);
				break;

			case PROP_SYNC_NDI_SOURCE_TIMECODE:
				obs_video_frame.timestamp =
					(uint64_t)(video_frame.timecode * 100);
				break;
			}

			obs_video_frame.width = video_frame.xres;
			obs_video_frame.height = video_frame.yres;
			obs_video_frame.linesize[0] =
				video_frame.line_stride_in_bytes;
			obs_video_frame.data[0] = video_frame.p_data;

			video_format_get_parameters(
				s->yuv_colorspace, s->yuv_range,
				obs_video_frame.color_matrix,
				obs_video_frame.color_range_min,
				obs_video_frame.color_range_max);

			obs_source_output_video(s->source, &obs_video_frame);
			ndiLib->recv_free_video_v2(s->ndi_receiver,
						   &video_frame);
		}
	}

	os_end_high_performance(s->perf_token);
	s->perf_token = NULL;

	blog(LOG_INFO, "audio thread for '%s' completed",
	     obs_source_get_name(s->source));
	return nullptr;
}

void ndi_source_update(void *data, obs_data_t *settings)
{
	auto s = (struct ndi_source *)data;

	if (s->running) {
		s->running = false;
		pthread_join(s->av_thread, NULL);
	}
	s->running = false;
	ndiLib->recv_destroy(s->ndi_receiver);

	bool hwAccelEnabled = obs_data_get_bool(settings, PROP_HW_ACCEL);

	s->alpha_filter_enabled = obs_data_get_bool(settings, PROP_FIX_ALPHA);
	// Don't persist this value in settings
	obs_data_set_bool(settings, PROP_FIX_ALPHA, false);

	if (s->alpha_filter_enabled) {
		obs_source_t *existing_filter =
			find_filter_by_id(s->source, OBS_NDI_ALPHA_FILTER_ID);

		if (!existing_filter) {
			obs_source_t *new_filter = obs_source_create(
				OBS_NDI_ALPHA_FILTER_ID,
				obs_module_text(
					"NDIPlugin.PremultipliedAlphaFilterName"),
				nullptr, nullptr);
			obs_source_filter_add(s->source, new_filter);
			obs_source_release(new_filter);
		}
	}

	NDIlib_recv_create_v3_t recv_desc;
	recv_desc.source_to_connect_to.p_ndi_name =
		obs_data_get_string(settings, PROP_SOURCE);
	recv_desc.allow_video_fields = true;
	if (obs_data_get_int(settings, PROP_LATENCY) == PROP_LATENCY_NORMAL)
		recv_desc.color_format = NDIlib_recv_color_format_UYVY_BGRA;
	else
		recv_desc.color_format = NDIlib_recv_color_format_fastest;

	switch (obs_data_get_int(settings, PROP_BANDWIDTH)) {
	case PROP_BW_HIGHEST:
	default:
		recv_desc.bandwidth = NDIlib_recv_bandwidth_highest;
		break;
	case PROP_BW_LOWEST:
		recv_desc.bandwidth = NDIlib_recv_bandwidth_lowest;
		break;
	case PROP_BW_AUDIO_ONLY:
		recv_desc.bandwidth = NDIlib_recv_bandwidth_audio_only;
		obs_source_output_video(s->source, blank_video_frame());
		break;
	}

	s->sync_mode = (int)obs_data_get_int(settings, PROP_SYNC);
	// if sync mode is set to the unsupported "Internal" mode, set it
	// to "Source Timing" mode and apply that change to the settings data
	if (s->sync_mode == PROP_SYNC_INTERNAL) {
		s->sync_mode = PROP_SYNC_NDI_SOURCE_TIMECODE;
		obs_data_set_int(settings, PROP_SYNC,
				 PROP_SYNC_NDI_SOURCE_TIMECODE);
	}

	s->yuv_range = prop_to_range_type(
		(int)obs_data_get_int(settings, PROP_YUV_RANGE));
	s->yuv_colorspace = prop_to_colorspace(
		(int)obs_data_get_int(settings, PROP_YUV_COLORSPACE));

	// disable OBS buffering only for "Lowest" latency mode
<<<<<<< HEAD
	if (obs_data_get_int(settings, PROP_LATENCY) == PROP_LATENCY_LOWEST)
		obs_source_set_async_unbuffered(s->source, is_unbuffered);
=======
	const bool is_unbuffered =
    		(obs_data_get_int(settings, PROP_LATENCY) == PROP_LATENCY_LOWEST);
	obs_source_set_async_unbuffered(s->source, is_unbuffered);
>>>>>>> 9d8fbed2

	s->audio_enabled = obs_data_get_bool(settings, PROP_AUDIO);

	s->ndi_receiver = ndiLib->recv_create_v3(&recv_desc);
	if (s->ndi_receiver) {
		if (hwAccelEnabled) {
			NDIlib_metadata_frame_t hwAccelMetadata;
			hwAccelMetadata.p_data =
				(char *)"<ndi_hwaccel enabled=\"true\"/>";
			ndiLib->recv_send_metadata(s->ndi_receiver,
						   &hwAccelMetadata);
		}

		s->running = true;
		pthread_create(&s->av_thread, nullptr,
			       ndi_source_poll_audio_video, data);

		blog(LOG_INFO, "started A/V threads for source '%s'",
		     recv_desc.source_to_connect_to.p_ndi_name);

		// Update tally status
		Config *conf = Config::Current();
		s->tally.on_preview = conf->TallyPreviewEnabled &&
				      obs_source_showing(s->source);
		s->tally.on_program = conf->TallyProgramEnabled &&
				      obs_source_active(s->source);
		ndiLib->recv_set_tally(s->ndi_receiver, &s->tally);
	} else {
		blog(LOG_ERROR, "can't create a receiver for NDI source '%s'",
		     recv_desc.source_to_connect_to.p_ndi_name);
	}
}

void ndi_source_shown(void *data)
{
	auto s = (struct ndi_source *)data;

	if (s->ndi_receiver) {
		s->tally.on_preview = (Config::Current())->TallyPreviewEnabled;
		ndiLib->recv_set_tally(s->ndi_receiver, &s->tally);
	}
}

void ndi_source_hidden(void *data)
{
	auto s = (struct ndi_source *)data;

	if (s->ndi_receiver) {
		s->tally.on_preview = false;
		ndiLib->recv_set_tally(s->ndi_receiver, &s->tally);
	}
}

void ndi_source_activated(void *data)
{
	auto s = (struct ndi_source *)data;

	if (s->ndi_receiver) {
		s->tally.on_program = (Config::Current())->TallyProgramEnabled;
		ndiLib->recv_set_tally(s->ndi_receiver, &s->tally);
	}
}

void ndi_source_deactivated(void *data)
{
	auto s = (struct ndi_source *)data;

	if (s->ndi_receiver) {
		s->tally.on_program = false;
		ndiLib->recv_set_tally(s->ndi_receiver, &s->tally);
	}
}

void *ndi_source_create(obs_data_t *settings, obs_source_t *source)
{
	auto s = (struct ndi_source *)bzalloc(sizeof(struct ndi_source));
	s->source = source;
	s->running = false;
	s->perf_token = NULL;
	ndi_source_update(s, settings);
	return s;
}

void ndi_source_destroy(void *data)
{
	auto s = (struct ndi_source *)data;
	s->running = false;
	pthread_join(s->av_thread, NULL);
	ndiLib->recv_destroy(s->ndi_receiver);
	bfree(s);
}

struct obs_source_info create_ndi_source_info()
{
	struct obs_source_info ndi_source_info = {};
	ndi_source_info.id = "ndi_source";
	ndi_source_info.type = OBS_SOURCE_TYPE_INPUT;
	ndi_source_info.output_flags = OBS_SOURCE_ASYNC_VIDEO |
				       OBS_SOURCE_AUDIO |
				       OBS_SOURCE_DO_NOT_DUPLICATE;
	ndi_source_info.get_name = ndi_source_getname;
	ndi_source_info.get_properties = ndi_source_getproperties;
	ndi_source_info.get_defaults = ndi_source_getdefaults;
	ndi_source_info.update = ndi_source_update;
	ndi_source_info.show = ndi_source_shown;
	ndi_source_info.hide = ndi_source_hidden;
	ndi_source_info.activate = ndi_source_activated;
	ndi_source_info.deactivate = ndi_source_deactivated;
	ndi_source_info.create = ndi_source_create;
	ndi_source_info.destroy = ndi_source_destroy;

	return ndi_source_info;
}<|MERGE_RESOLUTION|>--- conflicted
+++ resolved
@@ -535,14 +535,9 @@
 		(int)obs_data_get_int(settings, PROP_YUV_COLORSPACE));
 
 	// disable OBS buffering only for "Lowest" latency mode
-<<<<<<< HEAD
-	if (obs_data_get_int(settings, PROP_LATENCY) == PROP_LATENCY_LOWEST)
-		obs_source_set_async_unbuffered(s->source, is_unbuffered);
-=======
 	const bool is_unbuffered =
     		(obs_data_get_int(settings, PROP_LATENCY) == PROP_LATENCY_LOWEST);
 	obs_source_set_async_unbuffered(s->source, is_unbuffered);
->>>>>>> 9d8fbed2
 
 	s->audio_enabled = obs_data_get_bool(settings, PROP_AUDIO);
 
