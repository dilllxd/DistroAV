--- conflicted
+++ resolved
@@ -101,13 +101,13 @@
 
 /**
  * Similar to `QMessageBox::critical` but with the following changes:
- * 	1. The title is prefixed with the plugin name
- *  2. MacOS: Shows text in the title bar
- * 	3. MacOS: The message is not bold by default
- *  4. A common footer is appended to the message
- * 	5. The message box is shown after a delay (default 2000ms)
- *  6. Shows the dialog as WindowStaysOnTopHint and NonModal
- *  7. Deletes the dialog when closed
+ *	1. The title is prefixed with the plugin name
+ *	2. MacOS: Shows text in the title bar
+ *	3. MacOS: The message is not bold by default
+ *	4. A common footer is appended to the message
+ *	5. The message box is shown after a delay (default 2000ms)
+ *	6. Shows the dialog as WindowStaysOnTopHint and NonModal
+ *	7. Deletes the dialog when closed
  * 
  * References:
  * * QMessageBox::showNewMessageBox
@@ -151,11 +151,7 @@
 		auto dlg = new QMessageBox(QMessageBox::Critical, newTitle,
 					   newMessage, QMessageBox::Ok);
 #if defined(__APPLE__)
-<<<<<<< HEAD
-		// Allow the title bar to show text: https://stackoverflow.com/a/22187538/25683720
-=======
 		// Make title bar show text: https://stackoverflow.com/a/22187538/25683720
->>>>>>> 146c2a1d
 		dlg->QDialog::setWindowTitle(newTitle);
 #endif
 		dlg->setAttribute(Qt::WA_DeleteOnClose, true);
