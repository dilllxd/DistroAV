--- conflicted
+++ resolved
@@ -1077,15 +1077,14 @@
 #endif
 
 	auto behavior = obs_data_get_string(settings, PROP_BEHAVIOR);
-	blog(LOG_INFO, "[DistroAV] ndi_source_update: '%s' behavior='%s'",
-	     obs_source_name, behavior);
+	obs_log(LOG_INFO, "ndi_source_update: '%s' behavior='%s'",
+		obs_source_name, behavior);
 
 	auto remember_last_frame =
 		obs_data_get_bool(settings, PROP_BEHAVIOR_LASTFRAME_4_14_X) ||
 		obs_data_get_bool(settings, PROP_BEHAVIOR_KEEP_LASTFRAME);
-	blog(LOG_INFO,
-	     "[DistroAV] ndi_source_update: '%s' remember_last_frame=%d",
-	     obs_source_name, remember_last_frame);
+	obs_log(LOG_INFO, "ndi_source_update: '%s' remember_last_frame=%d",
+		obs_source_name, remember_last_frame);
 
 	if (strcmp(behavior, PROP_BEHAVIOR_DISCONNECT_4_14_X) == 0) {
 		// 4.14.x behavior "disconnect"
@@ -1165,19 +1164,6 @@
 	s->config.tally.on_program = config->TallyProgramEnabled &&
 				     obs_source_active(obs_source);
 
-<<<<<<< HEAD
-	if (strlen(s->config.ndi_source_name) > 0) {
-		if (!s->running &&
-		    // Thread is not running; should it be started?
-		    (obs_source_active(obs_source) ||
-		     // source is not active; did the user choose to keep NDI receiver running?
-		     s->config.behavior == BEHAVIOR_KEEP_ACTIVE)) {
-
-			// We are about to start the thread; should the video be blanked for audio only purposes?
-
-			// ISSUE: Do we always only want to do this only if we are starting the thread?
-			// Doesn't the thread take care of doing this when it [re]sets the receiver?
-=======
 	if (strlen(s->config.ndi_source_name) == 0) {
 		obs_log(LOG_INFO,
 			"'%s' ndi_source_update: No NDI Source defined; Requesting Source Thread Stop.",
@@ -1186,7 +1172,6 @@
 	} else {
 		obs_log(LOG_INFO, "'%s' ndi_source_update: NDI Source defined.",
 			obs_source_name);
->>>>>>> f205c652
 
 		if (!s->running) {
 			//
@@ -1196,7 +1181,10 @@
 			// 2. the behavior property is set to keep the NDI receiver running
 			//
 			if (obs_source_active(obs_source) ||
-			    s->config.behavior == BEHAVIOR_KEEP) {
+			    s->config.behavior == BEHAVIOR_KEEP_ACTIVE) {
+
+				// ISSUE: Do we always only want to do this only if we are starting the thread?
+				// Doesn't the thread take care of doing this when it [re]sets the receiver?
 
 				if (s->config.bandwidth ==
 				    NDIlib_recv_bandwidth_audio_only) {
@@ -1238,18 +1226,11 @@
 	auto obs_source_name = obs_source_get_name(s->obs_source);
 	obs_log(LOG_INFO, "'%s' ndi_source_hidden(…)", obs_source_name);
 	s->config.tally.on_preview = false;
-<<<<<<< HEAD
 
 	if (s->running && s->config.behavior != BEHAVIOR_KEEP_ACTIVE) {
-		blog(LOG_INFO,
-		     "[DistroAV] ndi_source_hidden: '%s': Requesting Source Thread Stop.",
-		     obs_source_name);
-=======
-	if (s->config.behavior == BEHAVIOR_DISCONNECT && s->running) {
 		obs_log(LOG_INFO,
 			"'%s' ndi_source_hidden: Requesting Source Thread Stop.",
 			obs_source_name);
->>>>>>> f205c652
 		ndi_source_thread_stop(s);
 	}
 }
