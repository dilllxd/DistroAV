/*
obs-ndi
Copyright (C) 2016-2024 OBS-NDI Project <obsndi@obsndiproject.com>

This program is free software; you can redistribute it and/or modify
it under the terms of the GNU General Public License as published by
the Free Software Foundation; either version 2 of the License, or
(at your option) any later version.

This program is distributed in the hope that it will be useful,
but WITHOUT ANY WARRANTY; without even the implied warranty of
MERCHANTABILITY or FITNESS FOR A PARTICULAR PURPOSE.  See the
GNU General Public License for more details.

You should have received a copy of the GNU General Public License along
with this program. If not, see <https://www.gnu.org/licenses/>
*/
#pragma once

#include "plugin-support.h"
#include "Config.h"

#include <Processing.NDI.Lib.h>

#define OBS_NDI_ALPHA_FILTER_ID "premultiplied_alpha_filter"

<<<<<<< HEAD
// Required per `NDI SDK License Agreement.pdf` `3 LICENSING`
// "• Your application must provide a link to http://ndi.video ..."
#define NDI_WEB_URL "https://ndi.video"

#define NDI_TOOLS_URL "https://ndi.video/tools/download/"

#if !(defined(_WIN32) || defined(__APPLE__))
// Linux
#undef NDILIB_REDIST_URL
#define NDILIB_REDIST_URL \
	"https://github.com/obs-ndi/obs-ndi/blob/master/CI/libndi-get.sh"
#endif

void main_output_start(const char *output_name);
=======
void main_output_start(const char *output_name, const char *output_groups);
>>>>>>> 04ec2ca4
void main_output_stop();
bool main_output_is_running();

extern const NDIlib_v5 *ndiLib;

const char *Str(const char *lookup);
QString QTStr(const char *lookupVal);<|MERGE_RESOLUTION|>--- conflicted
+++ resolved
@@ -24,7 +24,6 @@
 
 #define OBS_NDI_ALPHA_FILTER_ID "premultiplied_alpha_filter"
 
-<<<<<<< HEAD
 // Required per `NDI SDK License Agreement.pdf` `3 LICENSING`
 // "• Your application must provide a link to http://ndi.video ..."
 #define NDI_WEB_URL "https://ndi.video"
@@ -38,13 +37,6 @@
 	"https://github.com/obs-ndi/obs-ndi/blob/master/CI/libndi-get.sh"
 #endif
 
-void main_output_start(const char *output_name);
-=======
-void main_output_start(const char *output_name, const char *output_groups);
->>>>>>> 04ec2ca4
-void main_output_stop();
-bool main_output_is_running();
-
 extern const NDIlib_v5 *ndiLib;
 
 const char *Str(const char *lookup);
